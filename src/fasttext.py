--- conflicted
+++ resolved
@@ -85,10 +85,7 @@
     print(f'[embedding matrix done] of shape={pretrained_embeddings.shape}')
 
     return vocabulary, pretrained_embeddings
-<<<<<<< HEAD
-
-=======
->>>>>>> d6e4c316
+
 
 
 def main():
@@ -115,11 +112,6 @@
     if args.pretrained or args.supervised:
         matrix_path, dims = get_embedding_matrix_path(args.dataset, dataset, args.pretrained, args.supervised, args.learnable, args.vec_matrix_path)
 
-<<<<<<< HEAD
-
-
-=======
->>>>>>> d6e4c316
     analyzer = dataset.analyzer()
     devel = [' '.join(analyzer(t)) for t in tqdm(dataset.devel_raw, desc='indexing-devel')]
     test = [' '.join(analyzer(t)) for t in tqdm(dataset.test_raw, desc='indexing-test')]
